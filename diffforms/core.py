--- conflicted
+++ resolved
@@ -388,11 +388,7 @@
     def to_differentialform(self):
         if set(self.get_weight()) != set([-1]): raise TypeError("Tensor cannot be projected to a differential form")
         ret = DifferentialFormMul(self.manifold)
-<<<<<<< HEAD
         ret.factors = [f/Number(factorial(len(self.factors))) for f in self.factors]
-=======
-        ret.factors = self.factors.copy()
->>>>>>> 3170b489
         ret.forms_list = self.comps_list.copy()
 
         ret.remove_squares()
@@ -403,11 +399,8 @@
         if ret.factors == [] and ret.forms_list == []: 
             return Number(0)
 
-<<<<<<< HEAD
-        return ret
-
-=======
->>>>>>> 3170b489
+        return ret
+
     _sympystr = _repr_latex_
     __repr__  = _repr_latex_
     _latex    = _repr_latex_
@@ -847,11 +840,7 @@
             for perm in permutations(list(range(L)),L):
                 parity = (len(Permutation(perm).full_cyclic_form)-1)%2
                 ret.comps_list += [[self.forms_list[i][p] for p in perm]]
-<<<<<<< HEAD
                 ret.factors += [(-1)**(parity+1)*self.factors[i]/factorial(L)]
-=======
-                ret.factors += [(-1)**parity*self.factors[i]/Number(factorial(L))]
->>>>>>> 3170b489
         return ret
 
     def get_degree(self):
